--- conflicted
+++ resolved
@@ -2,7 +2,7 @@
 import {proxy as ElementProxy} from './Environment/Element.js';
 import {proxy as EventTargetProxy} from './Environment/EventTarget.js';
 import {proxy as HTMLLinkElementProxy} from './Environment/HTMLLinkElement.js';
-import {constructor as NodeCtor} from './Environment/Node.js';
+import {constructor as NodeCtor, proxy as NodeProxy} from './Environment/Node.js';
 import * as Utilities from './Utilities.js';
 import CEState from './CustomElementState.js';
 
@@ -188,7 +188,6 @@
           ElementProxy.getAttribute(element, 'rel') === 'import') {
         // The HTML Imports polyfill sets a descendant element of the link to
         // the `import` property, specifically this is *not* a Document.
-<<<<<<< HEAD
         const importNode = /** @type {?Node} */ (HTMLLinkElementProxy.import(element));
         const readyState = importNode instanceof DocumentCtor
           // Native HTML Imports.
@@ -196,12 +195,7 @@
           // HTML Imports polyfill.
           : (importNode instanceof NodeCtor ? importNode.readyState : undefined);
 
-        if (readyState === 'complete') {
-=======
-        const importNode = /** @type {?Node} */ (element.import);
-
         if (importNode instanceof Node) {
->>>>>>> 6ad99939
           importNode.__CE_isImportDocument = true;
           // Connected links are associated with the registry.
           importNode.__CE_hasRegistry = true;
@@ -256,10 +250,6 @@
     const currentState = element.__CE_state;
     if (currentState !== undefined) return;
 
-<<<<<<< HEAD
-    const localName = ElementProxy.localName(element)
-    const definition = this.localNameToDefinition(localName);
-=======
     // Prevent elements created in documents without a browsing context from
     // upgrading.
     //
@@ -270,14 +260,14 @@
     //   "The defaultView IDL attribute of the Document interface, on getting,
     //   must return this Document's browsing context's WindowProxy object, if
     //   this Document has an associated browsing context, or null otherwise."
-    const ownerDocument = element.ownerDocument;
+    const ownerDocument = NodeProxy.ownerDocument(element);
     if (
-      !ownerDocument.defaultView &&
+      !DocumentProxy.defaultView(ownerDocument) &&
       !(ownerDocument.__CE_isImportDocument && ownerDocument.__CE_hasRegistry)
     ) return;
 
-    const definition = this.localNameToDefinition(element.localName);
->>>>>>> 6ad99939
+    const localName = ElementProxy.localName(element);
+    const definition = this.localNameToDefinition(localName);
     if (!definition) return;
 
     definition.constructionStack.push(element);
