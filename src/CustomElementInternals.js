--- conflicted
+++ resolved
@@ -189,16 +189,12 @@
    *   upgrade: (!function(!Element)|undefined),
    * }=} options
    */
-<<<<<<< HEAD
-  patchAndUpgradeTree(root, visitedImports = new Set()) {
-=======
   patchAndUpgradeTree(root, options = {}) {
     const visitedImports = options.visitedImports || new Set();
     const upgrade = options.upgrade || (element => this.upgradeElement(element));
 
     const elements = [];
 
->>>>>>> 398f5217
     const gatherElements = element => {
       if (element.localName === 'link' && element.getAttribute('rel') === 'import') {
         // The HTML Imports polyfill sets a descendant element of the link to
@@ -232,13 +228,9 @@
             const clonedVisitedImports = new Set(visitedImports);
             visitedImports.delete(importNode);
 
-<<<<<<< HEAD
             this.pushCEReactionsQueue();
-            this.patchAndUpgradeTree(importNode, visitedImports);
+            this.patchAndUpgradeTree(importNode, {visitedImports, upgrade});
             this.popCEReactionsQueue();
-=======
-            this.patchAndUpgradeTree(importNode, {visitedImports, upgrade});
->>>>>>> 398f5217
           });
         }
       } else {
@@ -252,8 +244,6 @@
     // `walkDeepDescendantElements` populates (and internally checks against)
     // `visitedImports` when traversing a loaded import.
     Utilities.walkDeepDescendantElements(root, gatherElements, visitedImports);
-<<<<<<< HEAD
-=======
 
     if (this._hasPatches) {
       for (let i = 0; i < elements.length; i++) {
@@ -264,7 +254,6 @@
     for (let i = 0; i < elements.length; i++) {
       upgrade(elements[i]);
     }
->>>>>>> 398f5217
   }
 
   /**
